--- conflicted
+++ resolved
@@ -87,13 +87,8 @@
             instructions_arena: Arena::new(),
             branch_inst_arena: Arena::new(),
             basic_block_arena: Arena::new(),
-<<<<<<< HEAD
-            basic_blocks,
-            bb_seq: vec![starting_block],
-=======
             basic_blocks_graph: DiGraphMap::new(),
             bb_seq: vec![],
->>>>>>> 14014cd4
         }
     }
 
@@ -106,20 +101,6 @@
     }
 }
 
-<<<<<<< HEAD
-    /// Insert a new TAC into arena with no next instruction, and belongs to Basic Block `bb`.
-    ///
-    /// Note: The user **MUST** ensure the `bb` field to be correct.
-    pub fn tac_new(&mut self, inst: Inst, bb: BBId) -> OpRef {
-        self.instructions_arena.insert(Tac::independent(inst, bb))
-    }
-
-    /// Insert a new TAC into arena with no next instruction, without a proper
-    /// basic block ID.
-    pub fn tac_new_no_bb(&mut self, inst: Inst) -> OpRef {
-        self.instructions_arena
-            .insert(Tac::independent(inst, BBId::end()))
-=======
 /// Methods for manipulating instructions inside a function.
 ///
 /// Note: All functions are infallible, and would panic when you use it with an
@@ -130,34 +111,18 @@
     pub fn inst_new(&mut self, inst: Inst) -> InstId {
         self.instructions_arena
             .insert(Tac::independent(inst, BBId::default()))
->>>>>>> 14014cd4
     }
 
     pub fn inst_exists(&self, inst: InstId) -> bool {
         self.instructions_arena.get(inst).is_some()
     }
 
-<<<<<<< HEAD
-    #[inline]
-    pub fn arena_get(&self, idx: OpRef) -> TacResult<&Tac> {
-        self.instructions_arena
-            .get(idx)
-            .ok_or(Error::NoSuchTacIdx(idx))
-    }
-
-    #[inline]
-    pub fn arena_get_mut(&mut self, idx: OpRef) -> TacResult<&mut Tac> {
-        self.instructions_arena
-            .get_mut(idx)
-            .ok_or(Error::NoSuchTacIdx(idx))
-=======
     pub fn inst_next(&self, inst: InstId) -> Option<InstId> {
         self.tac_get(inst).next
     }
 
     pub fn inst_prev(&self, inst: InstId) -> Option<InstId> {
         self.tac_get(inst).prev
->>>>>>> 14014cd4
     }
 
     /// Gets the instruction with extra information around it as a `Tac`
@@ -237,9 +202,6 @@
         if let Some(old_head) = old_head {
             self.inst_set_before(old_head, inst);
         }
-<<<<<<< HEAD
-        Ok(self.instructions_arena.remove(idx).unwrap().inst)
-=======
     }
 
     /// Detaches this instruction from the instruction chain.
@@ -262,7 +224,6 @@
         );
 
         self.instructions_arena.remove(idx).unwrap().inst
->>>>>>> 14014cd4
     }
 
     /// Connect TAC instruction `head` to the place after `tail`.
@@ -276,29 +237,7 @@
     /// `head == tail`.
     pub fn inst_connect(&mut self, tail: InstId, head: InstId) {
         assert_ne!(tail, head, "Can't connect one same instruction!");
-<<<<<<< HEAD
-
-        let tail_tac = self.instructions_arena.get_mut(tail);
-        let tail_tac = tail_tac.ok_or(Error::NoSuchTacIdx(tail))?;
-        if tail_tac.next.is_some() {
-            return Err(Error::AlreadyConnected);
-        }
-        tail_tac.next = Some(head);
-
-        let head_tac = self.instructions_arena.get_mut(head);
-        let head_tac = head_tac.ok_or(Error::NoSuchTacIdx(head))?;
-        if head_tac.prev.is_some() {
-            let tail_tac = self.instructions_arena.get_mut(tail);
-            let tail_tac = tail_tac.ok_or(Error::NoSuchTacIdx(tail))?;
-            tail_tac.next = None;
-            return Err(Error::AlreadyConnected);
-        }
-        head_tac.prev = Some(tail);
-
-        Ok(())
-=======
         self.instructions_arena.connect(tail, head);
->>>>>>> 14014cd4
     }
 
     /// Splits off instruction chain after position `pos`. Returns the index of
@@ -310,12 +249,8 @@
         tail.next.take()
     }
 
-<<<<<<< HEAD
-    pub fn all_inst_unordered(&self) -> impl Iterator<Item = (OpRef, BBId, &Inst)> {
-=======
     /// Returns an iterator of all instructions inside this function, unordered.
     pub fn all_inst_unordered(&self) -> impl Iterator<Item = (InstId, BBId, &Inst)> {
->>>>>>> 14014cd4
         self.instructions_arena
             .iter()
             .map(|(idx, inst)| (idx, inst.bb, &inst.inst))
